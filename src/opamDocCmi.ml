(*
 * Copyright (c) 2014 Leo White <lpw25@cl.cam.ac.uk>
 *
 * Permission to use, copy, modify, and distribute this software for any
 * purpose with or without fee is hereby granted, provided that the above
 * copyright notice and this permission notice appear in all copies.
 *
 * THE SOFTWARE IS PROVIDED "AS IS" AND THE AUTHOR DISCLAIMS ALL WARRANTIES
 * WITH REGARD TO THIS SOFTWARE INCLUDING ALL IMPLIED WARRANTIES OF
 * MERCHANTABILITY AND FITNESS. IN NO EVENT SHALL THE AUTHOR BE LIABLE FOR
 * ANY SPECIAL, DIRECT, INDIRECT, OR CONSEQUENTIAL DAMAGES OR ANY DAMAGES
 * WHATSOEVER RESULTING FROM LOSS OF USE, DATA OR PROFITS, WHETHER IN AN
 * ACTION OF CONTRACT, NEGLIGENCE OR OTHER TORTIOUS ACTION, ARISING OUT OF
 * OR IN CONNECTION WITH THE USE OR PERFORMANCE OF THIS SOFTWARE.
 *)

open OpamDocPath
open Documentation
open Asttypes
open Parsetree
open Types
open OpamDocTypes

module Name = OpamDocName

let map_opt f = function
  | None -> None
  | Some x -> Some (f x)

let iter_opt f = function
  | None -> ()
  | Some x -> f x

let rec read_style : Documentation.style_kind -> style = function
  | SK_bold -> Bold
  | SK_italic -> Italic
  | SK_emphasize -> Emphasize
  | SK_center -> Center
  | SK_left -> Left
  | SK_right -> Right
  | SK_superscript -> Superscript
  | SK_subscript -> Subscript
  | SK_custom s -> Custom s

and read_text_element res : Documentation.text_element -> text = function
  | Raw s -> [Raw s]
  | Code s -> [Code s]
  | PreCode s -> [PreCode s]
  | Verbatim s -> [Verbatim s]
  | Style(sk, txt) -> [Style(read_style sk, read_text res txt)]
  | List l -> [List(List.map (read_text res) l)]
  | Enum l -> [Enum(List.map (read_text res) l)]
  | Newline -> [Newline]
  | Title(i, l, txt) -> [Title (i, l, read_text res txt)]
  | Ref(RK_module, s, txt) -> begin
      match lookup_module res s, txt with
      | None, None -> [Raw s]
      | None, Some txt -> read_text res txt
      | Some p, None -> [Ref(Module p, None)]
      | Some p, Some txt -> [Ref(Module p, Some (read_text res txt))]
    end
  | Ref(RK_module_type, s, txt) -> begin
      match lookup_module_type res s, txt with
      | None, None -> [Raw s]
      | None, Some txt -> read_text res txt
      | Some p, None -> [Ref(ModuleType p, None)]
      | Some p, Some txt -> [Ref(ModuleType p, Some (read_text res txt))]
    end
  | Ref(RK_type, s, txt) -> begin
      match lookup_type res s, txt with
      | None, None -> [Raw s]
      | None, Some txt -> read_text res txt
      | Some p, None -> [Ref(Type p, None)]
      | Some p, Some txt -> [Ref(Type p, Some (read_text res txt))]
    end
  | Ref(RK_value, s, txt) -> begin
      match lookup_value res s, txt with
      | None, None -> [Raw s]
      | None, Some txt -> read_text res txt
      | Some p, None -> [Ref(Val p, None)]
      | Some p, Some txt -> [Ref(Val p, Some (read_text res txt))]
    end
  | Ref(RK_element, s, txt) -> begin
      match lookup_value res s, txt with
      | None, None -> [Raw s]
      | None, Some txt -> read_text res txt
      | Some p, None -> [Ref(Val p, None)]
      | Some p, Some txt -> [Ref(Val p, Some (read_text res txt))]
    end
  | Ref(RK_link, uri, txt) -> begin
      match txt with
      | None   -> [Ref (Link uri, None)]
      | Some t -> [Ref (Link uri, Some (read_text res t))]
    end
  | Ref(_, s, _)  -> [TEXT_todo ("ref:"^s)]
  | Special_ref _ -> [TEXT_todo "special-ref"]
  | Target (target, code) -> [Target (target, code)]

and read_text res txt =
  List.concat (List.map (read_text_element res) txt)

let read_tag res: Documentation.tag -> tag = function
  | Author s -> Author s
  | Version v -> Version v
  | See (r, t) -> See (r, read_text res t)
  | Since s -> Since s
  | Before (s, t) -> Before (s, read_text res t)
  | Deprecated t -> Deprecated (read_text res t)
  | Param (s, t) -> Param (s, read_text res t)
  | Raised_exception (s, t) -> Raise (s, read_text res t)
  | Return_value t -> Return (read_text res t)
  | Custom (s, t) -> Tag (s, read_text res t)

let read_documentation res : Documentation.t -> text * tag list = function
  | Cinfo(txt, tags) -> read_text res txt, List.map (read_tag res) tags
  | Cstop ->
      (* FIXME: need a better story for handling ocamldoc stop comments *)
      [], []

let rec read_attributes res : Parsetree.attributes -> doc = function
  | ({txt = "doc"}, PDoc(d, _)) :: rest ->
      let rec loop = function
        | ({txt = "doc"}, PDoc(d, _)) :: rest ->
            let d, t = read_documentation res d in
            let rest, tags = loop rest in
            (Newline :: d @ rest), t @ tags
        | _ :: rest -> loop rest
        | [] -> [], []
      in
      let d, t = read_documentation res d in
      let rest, tags = loop rest in
      { info = d @ rest;
        tags = t @ tags; }
  | _ :: rest -> read_attributes res rest
  | [] -> { info = []; tags = []; }

let read_label lbl =
  let len = String.length lbl in
  if len = 0 then None
  else if lbl.[0] = '?' then
    Some (Default (String.sub lbl 1 (len - 1)))
  else Some (Label lbl)

(* Handle type variable names *)

let used_names = ref []
let name_counter = ref 0
let reserved_names = ref []

let reset_names () = used_names := []; name_counter := 0; reserved_names := []

let reserve_name = function
  | Some name ->
      if not (List.mem name !reserved_names) then
        reserved_names := name :: !reserved_names
  | None -> ()

let rec next_name () =
  let name =
    if !name_counter < 26
    then String.make 1 (Char.chr(97 + !name_counter))
    else String.make 1 (Char.chr(97 + !name_counter mod 26)) ^
           string_of_int(!name_counter / 26)
  in
    incr name_counter;
    if List.mem name !reserved_names then next_name ()
    else name

let rec fresh_name base =
  let current_name = ref base in
  let i = ref 0 in
  while List.exists (fun (_, name') -> !current_name = name') !used_names do
    current_name := base ^ (string_of_int !i);
    i := !i + 1;
  done;
  !current_name

let name_of_type (ty : Types.type_expr) =
  try
    List.assq ty !used_names
  with Not_found ->
    let base =
      match ty.desc with
      | Tvar (Some name) | Tunivar (Some name) -> name
      | _ -> next_name ()
    in
    let name = fresh_name base in
    if name <> "_" then used_names := (ty, name) :: !used_names;
    name

let remove_names tyl =
  used_names := List.filter (fun (ty,_) -> not (List.memq ty tyl)) !used_names

(* Handle recursive types and shared row variables *)

let aliased = ref []
let used_aliases = ref []

let reset_aliased () = aliased := []; used_aliases := []

let is_aliased px = List.memq px !aliased

let add_alias ty =
  let px = Btype.proxy ty in
  if not (List.memq px !aliased) then begin
    aliased := px :: !aliased;
    match px.desc with
    | Tvar name | Tunivar name -> reserve_name name
    | _ -> ()
  end

let aliasable (ty : Types.type_expr) =
  match ty.desc with
  | Tvar _ | Tunivar _ | Tpoly _ -> false
  | _ -> true

let used_alias (px : Types.type_expr) = List.memq px !used_aliases

let use_alias (px : Types.type_expr) = used_aliases := px :: !used_aliases

let visited_rows = ref []

let reset_visited_rows () = visited_rows := []

let is_row_visited px = List.memq px !visited_rows

let visit_row row px =
  if not (Btype.static_row row) then
    visited_rows := px :: !visited_rows

let visit_object ty px =
  if Ctype.opened_object ty then
    visited_rows := px :: !visited_rows

let namable_row row =
  row.row_name <> None &&
  List.for_all
    (fun (_, f) ->
       match Btype.row_field_repr f with
       | Reither(c, l, _, _) ->
           row.row_closed && if c then l = [] else List.length l = 1
       | _ -> true)
    row.row_fields

let mark_type ty =
  let rec loop visited ty =
    let ty = Btype.repr ty in
    let px = Btype.proxy ty in
    if List.memq px visited && aliasable ty then add_alias px else
      let visited = px :: visited in
      match ty.desc with
      | Tvar name -> reserve_name name
      | Tarrow(_, ty1, ty2, _) ->
          loop visited ty1;
          loop visited ty2
      | Ttuple tyl -> List.iter (loop visited) tyl
      | Tconstr(p, tyl, _) ->
          List.iter (loop visited) tyl
      | Tvariant row ->
          if is_row_visited px then add_alias px else
           begin
            let row = Btype.row_repr row in
            visit_row row px;
            match row.row_name with
            | Some(p, tyl) when namable_row row ->
                List.iter (loop visited) tyl
            | _ ->
                Btype.iter_row (loop visited) row
           end
      | Tobject (fi, nm) ->
          if is_row_visited px then add_alias px else
           begin
            visit_object ty px;
            match !nm with
            | None ->
                let fields, _ = Ctype.flatten_fields fi in
                List.iter
                  (fun (_, kind, ty) ->
                    if Btype.field_kind_repr kind = Fpresent then
                      loop visited ty)
                  fields
            | Some (_, l) ->
                List.iter (loop visited) (List.tl l)
          end
      | Tfield(_, kind, ty1, ty2) when Btype.field_kind_repr kind = Fpresent ->
          loop visited ty1;
          loop visited ty2
      | Tfield(_, _, _, ty2) ->
          loop visited ty2
      | Tnil -> ()
      | Tpoly (ty, tyl) ->
          List.iter (fun t -> add_alias t) tyl;
          loop visited ty
      | Tunivar name -> reserve_name name
      | Tsubst ty -> loop visited ty
      | Tlink _ -> assert false
      | _ -> ()
  in
  loop [] ty

let mark_type_parameter ty =
  add_alias ty;
  mark_type ty

let mark_type_kind = function
  | Type_abstract -> ()
  | Type_variant cds ->
      List.iter
        (fun cd ->
           List.iter mark_type cd.cd_args;
           iter_opt mark_type cd.cd_res)
        cds
  | Type_record(lds, _) ->
      List.iter (fun ld -> mark_type ld.ld_type) lds
  | Type_open -> ()

let mark_extension_constructor (_, ext) =
  List.iter mark_type ext.ext_args;
  iter_opt mark_type ext.ext_ret_type

let rec read_type_expr res (typ : Types.type_expr) : type_expr =
  let typ = Btype.repr typ in
  let px = Btype.proxy typ in
  if used_alias px then Var (name_of_type typ)
  else begin
    let alias =
      if not (is_aliased px && aliasable typ) then None
      else begin
        use_alias px;
        Some (name_of_type typ)
      end
    in
    let typ =
      match typ.desc with
      | Tvar _ -> Var (name_of_type typ)
      | Tarrow(lbl, arg, ret, _) ->
          let label = read_label lbl in
          let typ = match label with
            | None
            | Some (Label _)   -> read_type_expr res arg
            | Some (Default _) ->
                let is_option t =
                  Name.Type.to_string (Type.name t) = "option"
                in
                match read_type_expr res arg with
                | Constr(Known t, [x]) when is_option t -> x
                | Constr(Unknown "option", [x]) -> x
                | _ -> assert false (* Optional labels are *always* optional *)
          in
          Arrow(label, typ, read_type_expr res ret)
      | Ttuple typs -> Tuple (List.map (read_type_expr res) typs)
      | Tconstr(p, typs, _) ->
          let p =
            match find_type res p with
            | None -> Unknown (Path.name p)
            | Some p -> Known p
          in
          let typs = List.map (read_type_expr res) typs in
          Constr(p, typs)
      | Tvariant row -> read_row res px row
      | Tobject (fi, nm) -> read_object res fi !nm
      | Tnil | Tfield _ -> read_object res typ None
      | Tpoly (typ, []) -> read_type_expr res typ
      | Tpoly (typ, tyl) ->
          let tyl = List.map Btype.repr tyl in
          let vars = List.map name_of_type tyl in
          let typ = Poly(vars, read_type_expr res typ) in
            remove_names tyl;
            typ
      | Tunivar _ -> Var (name_of_type typ)
      | Tsubst typ -> read_type_expr res typ
      | Tlink _ -> assert false
      | _ -> TYPE_EXPR_todo (name_of_type typ)
    in
      match alias with
      | None -> typ
      | Some name -> Alias(typ, name)
  end

and read_row res px row =
  let row = Btype.row_repr row in
  let fields =
    if row.row_closed then
      List.filter (fun (_, f) -> Btype.row_field_repr f <> Rabsent)
        row.row_fields
    else row.row_fields in
  let present =
    List.filter
      (fun (_, f) ->
         match Btype.row_field_repr f with
         | Rpresent _ -> true
         | _ -> false)
      fields in
  let all_present = List.length present = List.length fields in
  match row.row_name with
  | Some(p, typs) when namable_row row ->
      let p =
        match find_type res p with
        | None -> Unknown (Path.name p)
        | Some p -> Known p
      in
      let args = List.map (read_type_expr res) typs in
      if row.row_closed && all_present then
        Constr (p, args)
      else
        let kind =
          if all_present then Open else Closed (List.map fst present)
        in
        Variant {kind; elements = [Type(p, args)]}
  | _ ->
      let elements =
        List.map
          (fun (l, f) ->
            match Btype.row_field_repr f with
              | Rpresent None ->
                  Constructor(l, [None])
              | Rpresent (Some typ) ->
                  Constructor(l, [Some (read_type_expr res typ)])
              | Reither(c, typs, _, _) ->
                  let typs =
                    List.map (fun ty -> Some (read_type_expr res ty)) typs
                  in
                  let typs =
                    if c then None :: typs
                    else typs
                  in
                    Constructor(l, typs)
              | Rabsent -> assert false)
          fields
      in
      let kind =
        if all_present then
          if row.row_closed then Fixed
          else Open
        else Closed (List.map fst present)
      in
      Variant {kind; elements}

and read_object res fi nm =
  match nm with
  | None ->
      let (fields, rest) = Ctype.flatten_fields fi in
      let present_fields =
        List.fold_right
          (fun (n, k, t) l ->
             match Btype.field_kind_repr k with
             | Fpresent -> (n, t) :: l
             | _ -> l)
          fields []
      in
      let sorted_fields =
        List.sort (fun (n, _) (n', _) -> compare n n') present_fields
      in
      let methods =
        List.map
          (fun (name, typ) -> {name; type_ = read_type_expr res typ})
          sorted_fields
      in
      let open_ =
        match rest.desc with
        | Tvar _ | Tunivar _ -> true
        | Tconstr _ -> true
        | Tnil -> false
        | _ -> assert false
      in
      Object {methods; open_}
  | Some (p, _ :: tyl) ->
      let p =
        match find_type res p with
        | None -> Unknown (Path.name p)
        | Some p -> Known p
      in
      let args = List.map (read_type_expr res) tyl in
      Class (p, args)
  | _ -> assert false


let read_type_scheme res (typ : Types.type_expr) : type_expr =
  reset_names ();
  reset_aliased ();
  reset_visited_rows ();
  mark_type typ;
  read_type_expr res typ

let read_value_description res id (v : Types.value_description): val_ =
  { name = Name.Value.of_string (Ident.name id);
    doc = read_attributes res v.val_attributes;
    type_ = read_type_scheme res v.val_type; }

let rec read_type_param res (typ : Types.type_expr) =
  match read_type_expr res typ with
  | Var v -> v
  | _ -> "todo"

let read_constructor_declaration res (cd : Types.constructor_declaration)
  : constructor =
  { name = Name.Constructor.of_string (Ident.name cd.cd_id);
    doc = read_attributes res cd.cd_attributes;
    args = List.map (read_type_expr res) cd.cd_args;
    ret = map_opt (read_type_expr res) cd.cd_res; }

let read_label_declaration res (ld : Types.label_declaration) : field =
  { name = Name.Field.of_string (Ident.name ld.ld_id);
    doc = read_attributes res ld.ld_attributes;
    type_ = read_type_expr res ld.ld_type; }

let read_type_kind res : Types.type_kind -> type_decl option = function
  | Type_abstract -> None
  | Type_variant cds ->
      Some (Variant (List.map (read_constructor_declaration res) cds))
  | Type_record(lds, _) ->
      Some (Record (List.map (read_label_declaration res) lds))
  | Type_open ->  Some Extensible

let read_type_declaration res id (decl : Types.type_declaration) =
  reset_names ();
  reset_aliased ();
  reset_visited_rows ();
  List.iter mark_type_parameter decl.type_params;
  iter_opt mark_type decl.type_manifest;
  mark_type_kind decl.type_kind;
  { name = Name.Type.of_string (Ident.name id);
    doc = read_attributes res decl.type_attributes;
    param = List.map (read_type_param res) decl.type_params;
    private_ = (decl.type_private = Private);
    manifest = map_opt (read_type_expr res) decl.type_manifest;
    decl = read_type_kind res decl.type_kind; }

<<<<<<< HEAD
let read_extension_constructor res id (e: Types.extension_constructor): constructor =
  { name = Name.Constructor.of_string (Ident.name id);
    doc = read_attributes res e.ext_attributes;
    args = List.map (read_type_expr res) e.ext_args;
    ret = map_opt (read_type_expr res) e.ext_ret_type; }

let read_type_extension res ((id, ext) as first)  rest =
  reset_names ();
  reset_aliased ();
  reset_visited_rows ();
  List.iter mark_type_parameter ext.ext_type_params;
  mark_extension_constructor first;
  List.iter mark_extension_constructor rest;
  let type_path =
    match find_type res ext.ext_type_path with
    | None -> Unknown (Path.name ext.ext_type_path)
    | Some p -> Known p
  in
  let type_params = List.map (read_type_param res) ext.ext_type_params in
  let doc = read_attributes res ext.ext_attributes in
  let private_ = (ext.ext_private = Private) in
  let constructors =
    List.map
      (fun (id, ext) -> read_extension_constructor res id ext)
      (first :: rest)
  in
    { type_path; type_params;
      doc; private_;
      constructors; }

let rec read_module_declaration res parent api id (md : Types.module_declaration) =
=======
let rec read_module_declaration res parent id (md : Types.module_declaration) =
>>>>>>> 1cbf02f1
  let name = Name.Module.of_string (Ident.name id) in
  let path = Module.create parent name in
  let doc = read_attributes res md.md_attributes in
    match md.md_type with
    | Mty_ident p ->
        let p : module_type_path =
          match find_module_type res p with
          | None -> Unknown (Path.name p)
          | Some p -> Known p
        in
          { path = path; doc; alias = None;
            type_path = Some p; type_ = None }
    | Mty_signature sg ->
        let parent : parent = Module path in
        let sg = read_signature res parent [] sg in
          { path = path; doc; alias = None;
            type_path = None; type_ = Some sg }
    | Mty_functor _ ->
        let sg = MODULE_TYPE_EXPR_todo ("functor:"^Module.to_string path) in
        { path = path; doc; alias = None;
          type_path = None; type_ = Some sg }
    | Mty_alias p ->
        let p : module_path =
          match find_module res p with
          | None -> Unknown (Path.name p)
          | Some p -> Known p
        in
          { path = path; doc; alias = Some p;
            type_path = None; type_ = None }

and read_modtype_declaration res parent id
                             (mtd : Types.modtype_declaration) =
  let name = Name.ModuleType.of_string (Ident.name id) in
  let path = ModuleType.create parent name in
  let doc = read_attributes res mtd.mtd_attributes in
    match mtd.mtd_type with
    | None ->
        { path = path; doc; alias = None; expr = None; }
    | Some (Mty_ident p) ->
        let p : module_type_path =
          match find_module_type res p with
          | None -> Unknown (Path.name p)
          | Some p -> Known p
        in
          { path = path; doc; alias = Some p; expr = None; }
    | Some (Mty_signature sg) ->
        let sg = read_signature res (ModType path) [] sg in
          { path = path; doc; alias = None; expr = Some sg; }
    | Some (Mty_functor _) ->
        let sg = MODULE_TYPE_EXPR_todo ("functor:"^ModuleType.to_string path) in
          { path = path; doc; alias = None; expr = Some sg; }
    | Some (Mty_alias _) -> assert false

and read_signature res parent (acc : signature) = function
  | Sig_value(id, v) :: rest ->
      let v = read_value_description res id v in
      read_signature res parent ((Val v) :: acc) rest
  | Sig_type(id, decl, Trec_first) :: rest ->
      let decl = read_type_declaration res id decl in
      let rec loop acc' = function
        | Sig_type(id, decl, Trec_next) :: rest ->
            let decl = read_type_declaration res id decl in
            loop (decl :: acc') rest
        | rest ->
            read_signature res parent (Types(List.rev acc') :: acc) rest
      in
      loop [decl] rest
  | Sig_type(id, decl, _) :: rest ->
      let decl = read_type_declaration res id decl in
<<<<<<< HEAD
      read_signature res parent api ((Types [decl]) ::  acc) rest
  | Sig_typext (id, ext, Text_first) :: rest ->
      let rec loop acc' = function
        | Sig_typext(id, ext, Text_next) :: rest -> loop ((id, ext) :: acc') rest
        | rest ->
            let ext = read_type_extension res (id, ext) (List.rev acc') in
              read_signature res parent api ((TypExt ext) :: acc) rest
      in
        loop [] rest
  | Sig_typext (id, ext, Text_next) :: rest ->
      let ext = read_type_extension res (id, ext) [] in
        read_signature res parent api ((TypExt ext) :: acc) rest
  | Sig_typext (id, ext, Text_exception) :: rest ->
      reset_names ();
      reset_aliased ();
      reset_visited_rows ();
      List.iter mark_type_parameter ext.ext_type_params;
      mark_extension_constructor (id, ext);
      let constr = read_extension_constructor res id ext in
        read_signature res parent api ((Exn constr) :: acc) rest
=======
      read_signature res parent ((Types [decl]) ::  acc) rest
  | Sig_typext (id, v, Text_exception) :: rest ->
      let decl = read_extension_constructor res id v in
      read_signature res parent ((Exn decl) :: acc) rest
>>>>>>> 1cbf02f1
  | Sig_module(id, md, Trec_first) :: rest ->
      let md = read_module_declaration res parent id md in
      let rec loop acc' = function
        | Sig_module(id, md, Trec_next) :: rest ->
            let md = read_module_declaration res parent id md in
            loop (md :: acc') rest
        | rest ->
            read_signature res parent (Modules(List.rev acc') :: acc) rest
      in
      loop [md] rest
  | Sig_module(id, md, _) :: rest ->
      let md = read_module_declaration res parent id md in
      read_signature res parent ((Modules [md]) :: acc) rest
  | Sig_modtype(id, mtd) :: rest ->
      let mtd = read_modtype_declaration res parent id mtd in
      read_signature res parent ((ModuleType mtd) :: acc) rest
  | x :: rest ->
      read_signature res parent
        (SIG_todo (parent_to_string parent) :: acc) rest
  | [] -> Signature (List.rev acc)

let read_interface res path intf =
  let sg = read_signature res (Module path) [] intf in
    { path = path; doc = {info = []; tags = []; }; alias = None;
      type_path = None; type_ = Some sg }<|MERGE_RESOLUTION|>--- conflicted
+++ resolved
@@ -526,7 +526,6 @@
     manifest = map_opt (read_type_expr res) decl.type_manifest;
     decl = read_type_kind res decl.type_kind; }
 
-<<<<<<< HEAD
 let read_extension_constructor res id (e: Types.extension_constructor): constructor =
   { name = Name.Constructor.of_string (Ident.name id);
     doc = read_attributes res e.ext_attributes;
@@ -557,10 +556,7 @@
       doc; private_;
       constructors; }
 
-let rec read_module_declaration res parent api id (md : Types.module_declaration) =
-=======
 let rec read_module_declaration res parent id (md : Types.module_declaration) =
->>>>>>> 1cbf02f1
   let name = Name.Module.of_string (Ident.name id) in
   let path = Module.create parent name in
   let doc = read_attributes res md.md_attributes in
@@ -630,19 +626,18 @@
       loop [decl] rest
   | Sig_type(id, decl, _) :: rest ->
       let decl = read_type_declaration res id decl in
-<<<<<<< HEAD
-      read_signature res parent api ((Types [decl]) ::  acc) rest
+      read_signature res parent ((Types [decl]) ::  acc) rest
   | Sig_typext (id, ext, Text_first) :: rest ->
       let rec loop acc' = function
         | Sig_typext(id, ext, Text_next) :: rest -> loop ((id, ext) :: acc') rest
         | rest ->
             let ext = read_type_extension res (id, ext) (List.rev acc') in
-              read_signature res parent api ((TypExt ext) :: acc) rest
+              read_signature res parent ((TypExt ext) :: acc) rest
       in
         loop [] rest
   | Sig_typext (id, ext, Text_next) :: rest ->
       let ext = read_type_extension res (id, ext) [] in
-        read_signature res parent api ((TypExt ext) :: acc) rest
+        read_signature res parent ((TypExt ext) :: acc) rest
   | Sig_typext (id, ext, Text_exception) :: rest ->
       reset_names ();
       reset_aliased ();
@@ -650,13 +645,7 @@
       List.iter mark_type_parameter ext.ext_type_params;
       mark_extension_constructor (id, ext);
       let constr = read_extension_constructor res id ext in
-        read_signature res parent api ((Exn constr) :: acc) rest
-=======
-      read_signature res parent ((Types [decl]) ::  acc) rest
-  | Sig_typext (id, v, Text_exception) :: rest ->
-      let decl = read_extension_constructor res id v in
-      read_signature res parent ((Exn decl) :: acc) rest
->>>>>>> 1cbf02f1
+        read_signature res parent ((Exn constr) :: acc) rest
   | Sig_module(id, md, Trec_first) :: rest ->
       let md = read_module_declaration res parent id md in
       let rec loop acc' = function
