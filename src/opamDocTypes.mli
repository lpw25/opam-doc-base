(*
 * Copyright (c) 2014 Leo White <lpw25@cl.cam.ac.uk>
 *
 * Permission to use, copy, modify, and distribute this software for any
 * purpose with or without fee is hereby granted, provided that the above
 * copyright notice and this permission notice appear in all copies.
 *
 * THE SOFTWARE IS PROVIDED "AS IS" AND THE AUTHOR DISCLAIMS ALL WARRANTIES
 * WITH REGARD TO THIS SOFTWARE INCLUDING ALL IMPLIED WARRANTIES OF
 * MERCHANTABILITY AND FITNESS. IN NO EVENT SHALL THE AUTHOR BE LIABLE FOR
 * ANY SPECIAL, DIRECT, INDIRECT, OR CONSEQUENTIAL DAMAGES OR ANY DAMAGES
 * WHATSOEVER RESULTING FROM LOSS OF USE, DATA OR PROFITS, WHETHER IN AN
 * ACTION OF CONTRACT, NEGLIGENCE OR OTHER TORTIOUS ACTION, ARISING OUT OF
 * OR IN CONNECTION WITH THE USE OR PERFORMANCE OF THIS SOFTWARE.
 *)

(** Type of documentation *)

open OpamDocPath

(** {3 Packages} *)

type package =
  { path: Package.t;
    libraries: OpamDocName.Library.t list; }

(** {3 Libraries} *)

type library =
  { path: Library.t;
    modules: OpamDocName.Module.t list; }

(** {3 Top-level items} *)

(* module PATH [= ALIAS] : [TYPE_PATH] [=] [TYPE] *)
type module_ =
  { path: Module.t;
    doc: doc;
    alias: module_path option;
    type_path: module_type_path option;
    type_: module_type_expr option; }

(* module type PATH [= ALIAS] [= EXPR] *)
and module_type =
  { path: ModuleType.t;
    doc: doc;
    alias: module_type_path option;
    expr: module_type_expr option; }

(** {3 Modules} *)

and module_type_expr =
  | Signature of signature
  | MODULE_TYPE_EXPR_todo of string

and signature = signature_item list

and signature_item =
  | Val of val_
  | Types of type_ list
<<<<<<< HEAD
  | TypExt of extension
  | Exn of constructor
  | Modules of nested_module list
  | ModuleType of nested_module_type
=======
  | Exn of exn_
  | Modules of module_ list
  | ModuleType of module_type
>>>>>>> 1cbf02f1
  | Comment of doc
  | SIG_todo of string

(** {3 Types} *)

and type_ =
  { name: OpamDocName.Type.t;
    doc: doc;
    param: string list;
    private_: bool;
    manifest: type_expr option;
    decl: type_decl option; }

and type_decl =
  | Variant of constructor list
  | Record of field list
  | Extensible

and constructor =
  { name: OpamDocName.Constructor.t;
    doc: doc;
    args: type_expr list;
    ret: type_expr option; }

and field =
  { name: OpamDocName.Field.t;
    doc: doc;
    type_: type_expr; }

(** {3 Type extensions } *)

and extension =
  { type_path: type_path;
    doc: doc;
    type_params: string list;
    private_: bool;
    constructors: constructor list; }

(** {3 Values} *)

and val_ =
  { name: OpamDocName.Value.t;
    doc: doc;
    type_: type_expr; }

(** {3 Type expressions} *)

and type_expr =
  | Var of string
  | Alias of type_expr * string
  | Arrow of label option * type_expr * type_expr
  | Tuple of type_expr list
  | Constr of type_path * type_expr list
  | Variant of variant
  | Object of object_
  | Class of type_path * type_expr list
  | Poly of string list * type_expr
  | TYPE_EXPR_todo of string

and label =
  | Label of string
  | Default of string

and variant =
  { kind: variant_kind;
    elements: variant_element list;}

and variant_kind =
  | Fixed
  | Closed of string list
  | Open

and variant_element =
  | Type of type_path * type_expr list
  | Constructor of string * type_expr option list

and object_ =
  { methods: object_method list;
    open_ : bool; }

and object_method =
  { name: string;
    type_: type_expr; }

(** {3 Paths} *)

and 'a link =
  | Known of 'a
  | Unknown of string

and module_path = Module.t link

and module_type_path = ModuleType.t link

and type_path = Type.t link

(** {3 Documentation} *)

and doc =
  { info: text;
    tags: tag list; }

and text = text_element list

and text_element =
  | Raw of string
  | Code of string
  | PreCode of string
  | Verbatim of string
  | Style of style * text
  | List of text list
  | Enum of text list
  | Newline
  | Title of int * string option * text
  | Ref of reference * text option
  | Target of string option * string
  | TEXT_todo of string

and style =
  | Bold
  | Italic
  | Emphasize
  | Center
  | Left
  | Right
  | Superscript
  | Subscript
  | Custom of string

and reference =
  | Module of Module.t
  | ModuleType of ModuleType.t
  | Type of Type.t
  | Val of Value.t
  | Link of string

and tag =
  | Author of string
  | Version of string
  | See of Documentation.see_ref * text
  | Since of string
  | Before of string * text
  | Deprecated of text
  | Param of string * text
  | Raise of string * text
  | Return of text
  | Tag of string * text

type api =
  { modules: module_ OpamDocPath.Module.Map.t;
    module_types: module_type OpamDocPath.ModuleType.Map.t; }<|MERGE_RESOLUTION|>--- conflicted
+++ resolved
@@ -58,16 +58,10 @@
 and signature_item =
   | Val of val_
   | Types of type_ list
-<<<<<<< HEAD
   | TypExt of extension
   | Exn of constructor
-  | Modules of nested_module list
-  | ModuleType of nested_module_type
-=======
-  | Exn of exn_
   | Modules of module_ list
   | ModuleType of module_type
->>>>>>> 1cbf02f1
   | Comment of doc
   | SIG_todo of string
 
